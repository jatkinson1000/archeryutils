[build-system]
requires = ["setuptools >= 61"]
build-backend = "setuptools.build_meta"

[project]
name = "archeryutils"
version = "1.0.0"
description = "A collection of archery utilities in python."
authors = [
  { name="Jack Atkinson", email="jack.atkinson1000@gmail.com" },
]
readme = "README.md"
license = {file = "LICENSE"}
requires-python = ">=3.10"
classifiers = [
    "License :: OSI Approved :: MIT License",
    "Development Status :: 5 - Production/Stable",
    "Natural Language :: English",
    "Programming Language :: Python",
    "Programming Language :: Python :: 3",
<<<<<<< HEAD
    "Programming Language :: Python :: 3 :: Only",
=======
>>>>>>> 758d2359
    'Programming Language :: Python :: 3.10',
    'Programming Language :: Python :: 3.11',
    'Programming Language :: Python :: 3.12',
    'Typing :: Typed',
    "Operating System :: OS Independent",
]
dependencies = [
    "numpy>=1.20.0",
]

[project.optional-dependencies]
test = [
    "pytest>=7.2.0",
    "pytest-mock",
]
lint = [
    "mypy>=1.0.0",
    "coverage",
    "pytest>=7.2.0",
    "pytest-mock",
    "ruff>=0.3.0",
    "blackdoc",
]
docs = [
    "sphinx",
    "sphinx_rtd_theme",
    "sphinx-toolbox",
    "nbsphinx",
    "ipython",
    "pickleshare",  # https://github.com/ipython/ipython/issues/14237
    "ruff>=0.3.0",
    "blackdoc",
]

[project.urls]
"Homepage" = "https://github.com/jatkinson1000/archeryutils"
"Bug Tracker" = "https://github.com/jatkinson1000/archeryutils/issues"
"Documentation" = "https://archeryutils.readthedocs.io/"
"Repository" = "https://github.com/jatkinson1000/archeryutils"

[tool.setuptools]
# By default, include-package-data is true in pyproject.toml, so you do
# NOT have to specify this line.
include-package-data = true

[tool.setuptools.packages.find]
where = ["."]  # list of folders that contain the packages (["."] by default)
include = ["archeryutils", "archeryutils.*"]  # package names should match these glob patterns (["*"] by default)
exclude = ["archeryutils.tests*", "examples.py"]  # exclude packages matching these glob patterns (empty by default)
namespaces = false  # to disable scanning PEP 420 namespaces (true by default)

[tool.setuptools.package-data]
archeryutils = ["*.json", "round_data_files/*.json", "classifications/*.json"]

[tool.mypy]
warn_unused_configs = true
plugins = ["numpy.typing.mypy_plugin"]

[tool.ruff]
# Run linting and formatting on notebooks
extend-include = ["*.ipynb"]

[tool.ruff.format]
docstring-code-format = true

[tool.ruff.lint]
# See https://docs.astral.sh/ruff/rules for full details of each ruleset.

# Enable:  D: `pydocstyle`, PL: `pylint`, I: `isort`, W: `pycodestyle whitespace`
#          NPY: `numpy`, FLY: `flynt`, RUF: `ruff`
#          From flake8: "ARG", "SLF", "S", "BLE", "B", "A", "C4", "EM", "ICN",
#                       "PIE", "Q", "RSE", "SIM", "TID"
select = ["D", "PL", "I", "E", "W", "NPY", "FLY", "RUF",
          "ARG", "SLF", "S", "BLE","B", "A", "C4", "EM", "ICN", "PIE", "Q", "RSE",
          "SIM", "TID"]

# Enable D417 (Missing argument description) on top of the NumPy convention.
extend-select = ["D417"]

# Ignore SIM108 (use ternary instead of if-else) as I think it can obscure intent.
# Ignore RUF002 (ambiguous characters) as it does not allow apostrophes in strings.
ignore = ["SIM108", "RUF002"]

[tool.ruff.lint.pydocstyle]
# Use NumPy convention for checking docstrings
convention = "numpy"

[tool.ruff.lint.per-file-ignores]
# Ignore S101 (use of assert) in tests
# Ignore PLR2004 (magic values) in tests as we regularly compare to a numerical value
"**/tests/*" = ["S101", "PLR2004"]<|MERGE_RESOLUTION|>--- conflicted
+++ resolved
@@ -17,11 +17,7 @@
     "Development Status :: 5 - Production/Stable",
     "Natural Language :: English",
     "Programming Language :: Python",
-    "Programming Language :: Python :: 3",
-<<<<<<< HEAD
     "Programming Language :: Python :: 3 :: Only",
-=======
->>>>>>> 758d2359
     'Programming Language :: Python :: 3.10',
     'Programming Language :: Python :: 3.11',
     'Programming Language :: Python :: 3.12',
