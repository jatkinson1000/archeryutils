[build-system]
<<<<<<< HEAD
requires = ["setuptools >= 61"]
build-backend = "setuptools.build_meta"

[project]
name = "archeryutils"
version = "0.1.1"
description = "A collection of archery utilities in python"
authors = [
  { name="Jack Atkinson", email="jack.atkinson1000@gmail.com" },
]
readme = "README.md"
license = {file = "LICENSE"}
requires-python = ">=3.7"
classifiers = [
    "Programming Language :: Python :: 3",
    "License :: OSI Approved :: MIT License",
    "Operating System :: OS Independent",
    "Natural Language :: English",
    "Development Status :: 3 - Alpha",
#    "Topic :: Software Development :: Libraries :: Python Modules",
]
dependencies = [
    "wheel",
    "black>=22.12.0",
    "flake8==6.0.0",
    "numpy>=1.20.3",
]

[project.urls]
"Homepage" = "https://github.com/jatkinson1000/archeryutils"
"Bug Tracker" = "https://github.com/jatkinson1000/archeryutils/Issues"

[project.optional-dependencies]
TEST = ["pytest"]

[tool.setuptools]
# By default, include-package-data is true in pyproject.toml, so you do
# NOT have to specify this line.
include-package-data = true

#[tool.setuptools.packages]
#find = {}
[tool.setuptools.packages.find]
where = ["."]  # list of folders that contain the packages (["."] by default)
include = ["archeryutils", "archeryutils.*"]  # package names should match these glob patterns (["*"] by default)
exclude = ["archeryutils.tests*", "examples.py"]  # exclude packages matching these glob patterns (empty by default)
namespaces = false  # to disable scanning PEP 420 namespaces (true by default)

[tool.setuptools.package-data]
archeryutils = ["*.json", "round_data_files/*.json", "classifications/*.json"]

#[options.extras_require]
#tests = pytest

[tool.flake8]
# ignore = ['E231', 'E241']
per-file-ignores = [
    '__init__.py:F401',
]
max-line-length = 88
count = true
=======
build-backend = "setuptools.build_meta"
requires = [
    "setuptools >= 43",
]
>>>>>>> ada245e8
<|MERGE_RESOLUTION|>--- conflicted
+++ resolved
@@ -1,15 +1,7 @@
 [build-system]
-<<<<<<< HEAD
 requires = ["setuptools >= 61"]
 build-backend = "setuptools.build_meta"
 
-[project]
-name = "archeryutils"
-version = "0.1.1"
-description = "A collection of archery utilities in python"
-authors = [
-  { name="Jack Atkinson", email="jack.atkinson1000@gmail.com" },
-]
 readme = "README.md"
 license = {file = "LICENSE"}
 requires-python = ">=3.7"
@@ -60,10 +52,4 @@
     '__init__.py:F401',
 ]
 max-line-length = 88
-count = true
-=======
-build-backend = "setuptools.build_meta"
-requires = [
-    "setuptools >= 43",
-]
->>>>>>> ada245e8
+count = true